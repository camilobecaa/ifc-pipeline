--- conflicted
+++ resolved
@@ -13,36 +13,6 @@
     <script type="text/javascript">ES6Promise.polyfill()</script>
     -->
     
-    
-<<<<<<< HEAD
-    <script type="text/javascript" src="/static/bimsurfer/lib/require.js"></script>
-    <script type="text/javascript" src="https://cdnjs.cloudflare.com/ajax/libs/underscore.js/1.8.3/underscore-min.js"></script>    
-    <script type="text/javascript">
-        require([
-            "bimsurfer/src/MultiModal",
-            "bimsurfer/lib/domReady!",
-        ],
-        function (Viewer) {
-            
-            var v = new Viewer({
-                domNode: 'right',
-                svgDomNode: 'bottom',
-                modelId: "{{ id }}",
-                withTreeVisibilityToggle: true, 
-                n_files: "{{ n_files }}"
-            });
-
-            
-            v.load3d()
-            // v.load2d();
-            // v.load3d();
-            v.loadMetadata('middle');
-            v.loadTreeView('top');
-        });
-    </script>
-
-
-=======
     {% if postfix %}
     <script type="text/javascript" src="/static/bimsurfer/lib/three.gltf.orbit.draco.min.js"></script>
     {% else %}
@@ -53,9 +23,8 @@
     {% endif %}
     <script type="text/javascript" src="/static/bimsurfer/lib/svg-pan-zoom.js"></script>
     
-    <script type="text/javascript">window.MODEL_ID = "{{ id }}"; window.SPINNER_CLASS = 'spinner'</script>
+    <script type="text/javascript">window.MODEL_ID = "{{ id }}"; window.SPINNER_CLASS = 'spinner'; window.NUM_FILES = {{ n_files }};</script>
     <script type="text/javascript" src="/static/bimsurfer/lib/require.js" data-main="/static/App{{postfix}}.js"></script>
->>>>>>> ec563e55
     <style>
         html, body {
             margin: 0;
